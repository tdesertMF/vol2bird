dnl	This file is an input file used by the GNU "autoconf" program to
dnl	generate the file "configure", which is run during vol2bird 
dnl	installation to configure the system for the local environment.

AC_INIT([vol2bird],[0.3.0])

if test "${prefix}" = "NONE"; then
<<<<<<< HEAD
	prefix=/usr/local/vol2bird
=======
	prefix=/opt/radar/vol2bird
>>>>>>> 8f3d1b98
fi

dnl Since I can not expand the localstatedir I do this instead
if test "${localstatedir}" = "\${prefix}/var"; then
    localstatedir="`echo ${prefix}`/var"
fi

AC_PROG_CC

LIBS=-lm

dnl Check that we have libconfuse installed
dnl
CONFUSE_INCLUDE_DIR=
CONFUSE_LIB_DIR=
GOT_CONFUSE_INC=no
GOT_CONFUSE_LIB=no
CONFUSE_SUPPRESSED=no
AC_ARG_WITH(confuse,[  --with-confuse=DIR	  The confuse root installation directory],
		,withval=yes)
case $withval in
	yes)
		AC_CHECK_HEADERS(confuse.h,GOT_CONFUSE_INC=yes)
		AC_CHECK_LIB(confuse,cfg_init,GOT_CONFUSE_LIB=yes)
		;;
	no)
                AC_MSG_CHECKING(for confuse lib)
		AC_MSG_RESULT(suppressed)
		CONFUSE_SUPPRESSED=yes
		;;
	*)
    if [[ "$withval" != "" ]]; then
      if [[ "`echo $withval | grep ','`" = "" ]]; then
        confuse_inc=$withval/include
        confuse_lib=$withval/lib
      else
        confuse_inc="`echo $withval |cut -f1 -d,`"
        confuse_lib="`echo $withval |cut -f2 -d,`"
      fi
      
      if [[ "$confuse_inc" != "" ]]; then
        saved_CPPFLAGS="$CPPFLAGS"
        CPPFLAGS="$CPPFLAGS -I$confuse_inc"
        AC_CHECK_HEADERS(confuse.h,GOT_CONFUSE_INC=yes)
        if [[ "$GOT_CONFUSE_INC" = "yes" ]]; then
          CONFUSE_INCLUDE_DIR="-I$confuse_inc"
        else
          CPPFLAGS="$saved_CPPFLAGS"
        fi
      else
        AC_CHECK_HEADERS(confuse.h,GOT_CONFUSE_INC=yes)
      fi

      if [[ "$confuse_lib" != "" ]]; then
        saved_LDFLAGS="$LDFLAGS"
        LDFLAGS="$LDFLAGS -L$confuse_lib"
        AC_CHECK_LIB(confuse,cfg_init,GOT_CONFUSE_LIB=yes)
        if [[ "$GOT_CONFUSE_LIB" = "yes" ]]; then
          CONFUSE_LIB_DIR="-L$confuse_lib"
        else
          LDFLAGS="$saved_LDFLAGS"
        fi
      else
        AC_CHECK_LIB(confuse,cfg_init,GOT_CONFUSE_LIB=yes)
      fi
    else
      AC_MSG_ERROR("Odd argument passed for confuse")
    fi
    ;;
esac

if [[ "x$CONFUSE_SUPPRESSED" = "xno" ]]; then
	if [[ "x$GOT_CONFUSE_INC" = "xno" -o "x$GOT_CONFUSE_LIB" = "xno" ]]; then
		AC_MSG_ERROR("Could not successfully find the confuse library")
	fi
fi

CONFUSE_LIBRARY_FLAG=${CONFUSE_LIB_DIR}
CONFUSE_INCLUDE_FLAG=${CONFUSE_INCLUDE_DIR}

dnl Check that we have librsl installed
dnl
RSL_INCLUDE_DIR=
RSL_LIB_DIR=
RSL_CFLAG=
GOT_RSL_INC=no
GOT_RSL_LIB=no
RSL_SUPPRESSED=no
AC_ARG_WITH(rsl,[  --with-rsl=DIR	  The RSL root installation directory],
		,withval=yes)
case $withval in
	yes)
		AC_CHECK_HEADERS(rsl.h,GOT_RSL_INC=yes)
		AC_CHECK_LIB(rsl,RSL_wsr88d_to_radar,GOT_RSL_LIB=yes)
		;;
	no)
		AC_MSG_CHECKING(for RSL lib)
		AC_MSG_RESULT(suppressed)
		RSL_SUPPRESSED=yes
		;;
	*)
    if [[ "$withval" != "" ]]; then
      if [[ "`echo $withval | grep ','`" = "" ]]; then
        rsl_inc=$withval/include
        rsl_lib=$withval/lib
      else
        rsl_inc="`echo $withval |cut -f1 -d,`"
        rsl_lib="`echo $withval |cut -f2 -d,`"
      fi
      
      if [[ "$rsl_inc" != "" ]]; then
        saved_CPPFLAGS="$CPPFLAGS"
        CPPFLAGS="$CPPFLAGS -I$rsl_inc"
        AC_CHECK_HEADERS(rsl.h,GOT_RSL_INC=yes)
        if [[ "$GOT_RSL_INC" = "yes" ]]; then
          RSL_INCLUDE_DIR="-I$rsl_inc"
        else
          CPPFLAGS="$saved_CPPFLAGS"
        fi
      else
        AC_CHECK_HEADERS(rsl.h,GOT_RSL_INC=yes)
      fi

      if [[ "$rsl_lib" != "" ]]; then
        saved_LDFLAGS="$LDFLAGS"
        LDFLAGS="$LDFLAGS -L$rsl_lib"
        AC_CHECK_LIB(rsl,RSL_wsr88d_to_radar,GOT_RSL_LIB=yes)
        if [[ "$GOT_RSL_LIB" = "yes" ]]; then
          RSL_LIB_DIR="-L$rsl_lib"
        else
          LDFLAGS="$saved_LDFLAGS"
        fi
      else
        AC_CHECK_LIB(rsl,RSL_wsr88d_to_radar,GOT_RSL_LIB=yes)
      fi
    else
      AC_MSG_ERROR("Odd argument passed for rsl")
    fi
    ;;
esac

if [[ "x$RSL_SUPPRESSED" = "xno" ]]; then
	if [[ "x$GOT_RSL_INC" = "xno" -o "x$GOT_RSL_LIB" = "xno" ]]; then
		AC_MSG_ERROR("Could not successfully find the RSL library")
	fi
fi

RSL_LIBRARY_FLAG=${RSL_LIB_DIR}
RSL_INCLUDE_FLAG=${RSL_INCLUDE_DIR}
if [[ "$GOT_RSL_INC" = "yes" ]]; then
   if [[ "$GOT_RSL_LIB" = "yes" ]]; then
      AC_MSG_CHECKING(for RSL installation)
      AC_MSG_RESULT(found)
      RSL_CFLAG=-DRSL
   fi
fi

dnl First verify that we have a proper rave installation. We can not live without it
dnl
RAVE_ROOT_DIR=
RAVE_INCLUDE_FLAG=
RAVE_LIB_FLAG=
AC_ARG_WITH(rave,[  --with-rave=ROOT	  The RAVE root installation directory],
     ,withval=yes)
case $withval in
  no)
    AC_MSG_ERROR(You cannot remove dependencies to RAVE);
    ;;
  *)
    AC_MSG_CHECKING(for RAVE installation)
    TMPDIR=
    if [[ "yes" = "$withval" ]]; then
      TMPFIL=`python -c "import _rave; print eval(\"_rave.__\"+\"file__\")" 2>&1 | head -1`
      if [[ -f "$TMPFIL" ]]; then
        TMPDIR=`echo "$TMPFIL" | sed -e"s/\/Lib\/_rave\.so//"`
      fi
    else
      if [[ -d "$withval" -a -f "$withval/Lib/_rave.so" ]]; then
        TMPDIR=$withval
      fi
    fi
    if [[ "$TMPDIR" = "" ]]; then
      AC_MSG_RESULT(not found)
    else
      AC_MSG_RESULT(found)
      RAVE_ROOT_DIR=$TMPDIR
    fi    
    ;;
esac

if [[ "$RAVE_ROOT_DIR" = "" ]]; then
  AC_MSG_ERROR("Could not identify a RAVE installation")
fi

AC_MSG_CHECKING(existance of RAVE build configuration)
if [[ -f "$RAVE_ROOT_DIR/mkf/def.mk" ]]; then
  RAVE_INCLUDE_FLAG=-I$RAVE_ROOT_DIR/include
  RAVE_LIB_FLAG=-L$RAVE_ROOT_DIR/lib
  AC_MSG_RESULT(found)
else
  AC_MSG_RESULT(not found);
  AC_MSG_FAILURE(The RAVE installation does not contain def.mk. Is this an old installation);
fi

dnl Now we should extract some variables from raves def.mk file to give user a possibility to change
dnl then when necessary
AC_MSG_CHECKING(for RAVE cc compiler)
RAVECC=`cat $RAVE_ROOT_DIR/mkf/def.mk | sed -n "/^CC=/p" | sed -n -e"s/^CC=[[ \t]]*\(.*\)/\1/p"`
AC_MSG_RESULT($RAVECC)

AC_MSG_CHECKING(for RAVE cc options)
RAVECCOPTS=`cat $RAVE_ROOT_DIR/mkf/def.mk | sed -n "/^OPTS=/p" | sed -n -e"s/^OPTS=[[ 	]]*\(.*\)/\1/p"`
AC_MSG_RESULT($RAVECCOPTS)

dnl Remove strict prototype from cc options
dnl
AC_MSG_CHECKING(for cpp options)
CPPOPTS=`echo "$RAVECCOPTS" | sed -e "s/-Wstrict-prototypes//"`
AC_MSG_RESULT($CPPOPTS)

AC_MSG_CHECKING(for RAVE ld flags)
RAVELDFLAGS=`cat $RAVE_ROOT_DIR/mkf/def.mk | sed -n "/^LDFLAGS=/p" | sed -n -e"s/^LDFLAGS=[[ 	]]*\(.*\)/\1/p"`
AC_MSG_RESULT($RAVELDFLAGS)

AC_MSG_CHECKING(for RAVE shared flag)
RAVECCSHARED=`cat $RAVE_ROOT_DIR/mkf/def.mk | sed -n "/^CCSHARED=/p" | sed -n -e"s/^CCSHARED=[[ 	]]*\(.*\)/\1/p"`
AC_MSG_RESULT($RAVECCSHARED)

AC_MSG_CHECKING(for Python include flag)
PYTHON_INCLUDE_FLAG=`cat $RAVE_ROOT_DIR/mkf/def.mk | sed -n "/^INCLUDE_PYTHON=/p" | sed -n -e"s/^INCLUDE_PYTHON=[[ 	]]*\(.*\)/\1/p"`
AC_MSG_RESULT($INCLUDE_PYTHON)

AC_MSG_CHECKING(for numpy include flag)
NUMPY_INCLUDE_FLAG=`cat $RAVE_ROOT_DIR/mkf/def.mk | sed -n "/^NUMPY_INCLUDE_DIR=/p" | sed -n -e"s/^NUMPY_INCLUDE_DIR=[[ 	]]*\(.*\)/\1/p"`
AC_MSG_RESULT($PROJ_INCLUDE_FLAG)

AC_MSG_CHECKING(for proj include flag used by RAVE)
PROJ_INCLUDE_FLAG=`cat $RAVE_ROOT_DIR/mkf/def.mk | sed -n "/^PROJ_INCLUDE_DIR=/p" | sed -n -e"s/^PROJ_INCLUDE_DIR=[[ 	]]*\(.*\)/\1/p"`
AC_MSG_RESULT($PROJ_INCLUDE_FLAG)

AC_MSG_CHECKING(for proj library flag used by RAVE)
PROJ_LIBRARY_FLAG=`cat $RAVE_ROOT_DIR/mkf/def.mk | sed -n "/^PROJ_LIB_DIR=/p" | sed -n -e"s/^PROJ_LIB_DIR=[[ 	]]*\(.*\)/\1/p"`
AC_MSG_RESULT($PROJ_INCLUDE_FLAG)

AC_MSG_CHECKING(for expat include flag used by RAVE)
EXPAT_INCLUDE_FLAG=`cat $RAVE_ROOT_DIR/mkf/def.mk | sed -n "/^EXPAT_INCLUDE_DIR=/p" | sed -n -e"s/^EXPAT_INCLUDE_DIR=[[ 	]]*\(.*\)/\1/p"`
AC_MSG_RESULT($EXPAT_INCLUDE_FLAG)

AC_MSG_CHECKING(for expat library flag used by RAVE)
EXPAT_LIBRARY_FLAG=`cat $RAVE_ROOT_DIR/mkf/def.mk | sed -n "/^EXPAT_LIB_DIR=/p" | sed -n -e"s/^EXPAT_LIB_DIR=[[ 	]]*\(.*\)/\1/p"`
AC_MSG_RESULT($EXPAT_INCLUDE_FLAG)

AC_MSG_CHECKING(if expat is supressed)
EXPAT_SUPPRESSED=`cat $RAVE_ROOT_DIR/mkf/def.mk | sed -n "/^EXPAT_SUPPRESSED=/p" | sed -n -e"s/^EXPAT_SUPPRESSED=[[ 	]]*\(.*\)/\1/p"`
AC_MSG_RESULT($EXPAT_SUPPRESSED)

AC_MSG_CHECKING(for hlhdf include flag used by RAVE)
HLHDF_INCLUDE_FLAG=-I`cat $RAVE_ROOT_DIR/mkf/def.mk | sed -n "/^HLHDF_INCLUDE_DIR=/p" | sed -n -e"s/^HLHDF_INCLUDE_DIR=[[ 	]]*\(.*\)/\1/p"`
AC_MSG_RESULT($HLHDF_INCLUDE_FLAG)

AC_MSG_CHECKING(for hlhdf library flag used by RAVE)
HLHDF_LIBRARY_FLAG=-L`cat $RAVE_ROOT_DIR/mkf/def.mk | sed -n "/^HLHDF_LIB_DIR=/p" | sed -n -e"s/^HLHDF_LIB_DIR=[[ 	]]*\(.*\)/\1/p"`
AC_MSG_RESULT($HLHDF_LIBRARY_FLAG)

AC_MSG_CHECKING(for hlhdf config file)
HLHDF_MK_FILE=`cat $RAVE_ROOT_DIR/mkf/def.mk | sed -n "/^HLHDF_HLDEF_MK_FILE=/p" | sed -n -e"s/^HLHDF_HLDEF_MK_FILE=[[ 	]]*\(.*\)/\1/p"`
AC_MSG_RESULT($HLHDF_MK_FILE)

AC_MSG_CHECKING(for hlhdf ld shared)
HLHDFLDSHARED=`cat $HLHDF_MK_FILE | sed -n "/^LDSHARED=/p" | sed -n -e"s/^LDSHARED=[[ 	]]*\(.*\)/\1/p"`
AC_MSG_RESULT($HLHDFLDSHARED)

AC_MSG_CHECKING(for g++ ld shared options)
LDCPPSHARED=`echo "$HLHDFLDSHARED" | awk '{$1=""}1'`
AC_MSG_RESULT($LDCPPSHARED)


AC_MSG_CHECKING(for hdf5 software used by hlhdf)
HLHDF_HDF5_LIB=`cat $HLHDF_MK_FILE | sed -n "/^HDF5_LIBDIR=/p" | sed -n -e"s/^HDF5_LIBDIR=[[ 	]]*\(.*\)/\1/p"`
AC_MSG_RESULT($HLHDF_HDF5_LIB)

AC_MSG_CHECKING(for zlib software used by hlhdf)
HLHDF_ZLIB_LIB=`cat $HLHDF_MK_FILE | sed -n "/^ZLIB_LIBDIR=/p" | sed -n -e"s/^ZLIB_LIBDIR=[[ 	]]*\(.*\)/\1/p"`
AC_MSG_RESULT($HLHDF_ZLIB_LIB)

AC_MSG_CHECKING(for szlib software used by hlhdf)
HLHDF_SZLIB_LIB=`cat $HLHDF_MK_FILE | sed -n "/^SZLIB_LIBDIR=/p" | sed -n -e"s/^SZLIB_LIBDIR=[[ 	]]*\(.*\)/\1/p"`
AC_MSG_RESULT($HLHDF_SZLIB_LIB)

dnl Generate the ld library printout
dnl
LD_PRINTOUT=$prefix/lib
if [[ "$RAVE_LIB_FLAG" != "" ]]; then
  LD_PRINTOUT=$LD_PRINTOUT:`echo "$RAVE_LIB_FLAG" | sed -e"s/[[ \t]]*-L//"`
fi

if [[ "$HLHDF_LIBRARY_FLAG" != "" ]]; then
  LD_PRINTOUT=$LD_PRINTOUT:`echo "$HLHDF_LIBRARY_FLAG" | sed -e"s/[[ \t]]*-L//"`
fi

if [[ "$HLHDF_HDF5_LIB" != "" ]]; then
  LD_PRINTOUT=$LD_PRINTOUT:`echo "$HLHDF_HDF5_LIB" | sed -e"s/[[ \t]]*-L//"`
fi

if [[ "$PROJ_LIB_FLAG" != "" ]]; then
  LD_PRINTOUT=$LD_PRINTOUT:`echo "$PROJ_LIB_FLAG" | sed -e"s/[[ \t]]*-L//"`
fi

if [[ "$EXPAT_LIBRARY_FLAG" != "" ]]; then
  LD_PRINTOUT=$LD_PRINTOUT:`echo "$EXPAT_LIBRARY_FLAG" | sed -e"s/[[ \t]]*-L//"`
fi

if [[ "$HLHDF_ZLIB_LIB" != "" ]]; then
  LD_PRINTOUT=$LD_PRINTOUT:`echo "$HLHDF_ZLIB_LIB" | sed -e"s/[[ \t]]*-L//"`
fi

if [[ "$HLHDF_SZLIB_LIB" != "" ]]; then
  LD_PRINTOUT=$LD_PRINTOUT:`echo "$HLHDF_SZLIB_LIB" | sed -e"s/[[ \t]]*-L//"`
fi

AC_SUBST(RAVE_ROOT_DIR)
AC_SUBST(RAVE_INCLUDE_FLAG)
AC_SUBST(RAVE_LIB_FLAG)
AC_SUBST(RAVECC)
AC_SUBST(RAVECCOPTS)
AC_SUBST(RAVELDFLAGS)
AC_SUBST(RAVECCSHARED)
AC_SUBST(PYTHON_INCLUDE_FLAG)
AC_SUBST(NUMPY_INCLUDE_FLAG)
AC_SUBST(PROJ_INCLUDE_FLAG)
AC_SUBST(PROJ_LIBRARY_FLAG)
AC_SUBST(EXPAT_INCLUDE_FLAG)
AC_SUBST(EXPAT_LIBRARY_FLAG)
AC_SUBST(EXPAT_SUPPRESSED)
AC_SUBST(HLHDF_INCLUDE_FLAG)
AC_SUBST(HLHDF_LIBRARY_FLAG)
AC_SUBST(HLHDFLDSHARED)
AC_SUBST(CONFUSE_INCLUDE_FLAG)
AC_SUBST(CONFUSE_LIBRARY_FLAG)
AC_SUBST(RSL_INCLUDE_FLAG)
AC_SUBST(RSL_LIBRARY_FLAG)
AC_SUBST(RSL_CFLAG)
AC_SUBST(LD_PRINTOUT)
AC_SUBST(LD_PRINTOUT)

AC_CONFIG_FILES(def.mk)
# lib/config.h)
AC_OUTPUT<|MERGE_RESOLUTION|>--- conflicted
+++ resolved
@@ -5,11 +5,7 @@
 AC_INIT([vol2bird],[0.3.0])
 
 if test "${prefix}" = "NONE"; then
-<<<<<<< HEAD
-	prefix=/usr/local/vol2bird
-=======
 	prefix=/opt/radar/vol2bird
->>>>>>> 8f3d1b98
 fi
 
 dnl Since I can not expand the localstatedir I do this instead
@@ -95,6 +91,7 @@
 RSL_INCLUDE_DIR=
 RSL_LIB_DIR=
 RSL_CFLAG=
+RSL_LIB=
 GOT_RSL_INC=no
 GOT_RSL_LIB=no
 RSL_SUPPRESSED=no
@@ -103,10 +100,10 @@
 case $withval in
 	yes)
 		AC_CHECK_HEADERS(rsl.h,GOT_RSL_INC=yes)
-		AC_CHECK_LIB(rsl,RSL_wsr88d_to_radar,GOT_RSL_LIB=yes)
+		AC_CHECK_LIB(rsl,wsr88d_read_sweep,GOT_RSL_LIB=yes)
 		;;
 	no)
-		AC_MSG_CHECKING(for RSL lib)
+                AC_MSG_CHECKING(for RSL library)
 		AC_MSG_RESULT(suppressed)
 		RSL_SUPPRESSED=yes
 		;;
@@ -136,14 +133,14 @@
       if [[ "$rsl_lib" != "" ]]; then
         saved_LDFLAGS="$LDFLAGS"
         LDFLAGS="$LDFLAGS -L$rsl_lib"
-        AC_CHECK_LIB(rsl,RSL_wsr88d_to_radar,GOT_RSL_LIB=yes)
+        AC_CHECK_LIB(rsl,wsr88d_read_sweep,GOT_RSL_LIB=yes)
         if [[ "$GOT_RSL_LIB" = "yes" ]]; then
           RSL_LIB_DIR="-L$rsl_lib"
         else
           LDFLAGS="$saved_LDFLAGS"
         fi
       else
-        AC_CHECK_LIB(rsl,RSL_wsr88d_to_radar,GOT_RSL_LIB=yes)
+        AC_CHECK_LIB(rsl,wsr88d_read_sweep,GOT_RSL_LIB=yes)
       fi
     else
       AC_MSG_ERROR("Odd argument passed for rsl")
@@ -151,20 +148,19 @@
     ;;
 esac
 
-if [[ "x$RSL_SUPPRESSED" = "xno" ]]; then
-	if [[ "x$GOT_RSL_INC" = "xno" -o "x$GOT_RSL_LIB" = "xno" ]]; then
-		AC_MSG_ERROR("Could not successfully find the RSL library")
-	fi
-fi
-
 RSL_LIBRARY_FLAG=${RSL_LIB_DIR}
 RSL_INCLUDE_FLAG=${RSL_INCLUDE_DIR}
+AC_MSG_CHECKING(for RSL installation)
 if [[ "$GOT_RSL_INC" = "yes" ]]; then
    if [[ "$GOT_RSL_LIB" = "yes" ]]; then
-      AC_MSG_CHECKING(for RSL installation)
-      AC_MSG_RESULT(found)
+      AC_MSG_RESULT(yes)
       RSL_CFLAG=-DRSL
+      RSL_LIB=-lrsl
+   else
+      AC_MSG_RESULT(no)
    fi
+else
+   AC_MSG_RESULT(no)
 fi
 
 dnl First verify that we have a proper rave installation. We can not live without it
@@ -352,9 +348,367 @@
 AC_SUBST(RSL_INCLUDE_FLAG)
 AC_SUBST(RSL_LIBRARY_FLAG)
 AC_SUBST(RSL_CFLAG)
+AC_SUBST(RSL_LIB)
 AC_SUBST(LD_PRINTOUT)
 AC_SUBST(LD_PRINTOUT)
 
 AC_CONFIG_FILES(def.mk)
 # lib/config.h)
-AC_OUTPUT+AC_OUTPUT
+dnl	This file is an input file used by the GNU "autoconf" program to
+dnl	generate the file "configure", which is run during vol2bird 
+dnl	installation to configure the system for the local environment.
+
+AC_INIT([vol2bird],[0.3.0])
+
+if test "${prefix}" = "NONE"; then
+	prefix=/opt/radar/vol2bird
+fi
+
+dnl Since I can not expand the localstatedir I do this instead
+if test "${localstatedir}" = "\${prefix}/var"; then
+    localstatedir="`echo ${prefix}`/var"
+fi
+
+AC_PROG_CC
+
+LIBS=-lm
+
+dnl Check that we have libconfuse installed
+dnl
+CONFUSE_INCLUDE_DIR=
+CONFUSE_LIB_DIR=
+GOT_CONFUSE_INC=no
+GOT_CONFUSE_LIB=no
+CONFUSE_SUPPRESSED=no
+AC_ARG_WITH(confuse,[  --with-confuse=DIR	  The confuse root installation directory],
+		,withval=yes)
+case $withval in
+	yes)
+		AC_CHECK_HEADERS(confuse.h,GOT_CONFUSE_INC=yes)
+		AC_CHECK_LIB(confuse,cfg_init,GOT_CONFUSE_LIB=yes)
+		;;
+	no)
+                AC_MSG_CHECKING(for confuse lib)
+		AC_MSG_RESULT(suppressed)
+		CONFUSE_SUPPRESSED=yes
+		;;
+	*)
+    if [[ "$withval" != "" ]]; then
+      if [[ "`echo $withval | grep ','`" = "" ]]; then
+        confuse_inc=$withval/include
+        confuse_lib=$withval/lib
+      else
+        confuse_inc="`echo $withval |cut -f1 -d,`"
+        confuse_lib="`echo $withval |cut -f2 -d,`"
+      fi
+      
+      if [[ "$confuse_inc" != "" ]]; then
+        saved_CPPFLAGS="$CPPFLAGS"
+        CPPFLAGS="$CPPFLAGS -I$confuse_inc"
+        AC_CHECK_HEADERS(confuse.h,GOT_CONFUSE_INC=yes)
+        if [[ "$GOT_CONFUSE_INC" = "yes" ]]; then
+          CONFUSE_INCLUDE_DIR="-I$confuse_inc"
+        else
+          CPPFLAGS="$saved_CPPFLAGS"
+        fi
+      else
+        AC_CHECK_HEADERS(confuse.h,GOT_CONFUSE_INC=yes)
+      fi
+
+      if [[ "$confuse_lib" != "" ]]; then
+        saved_LDFLAGS="$LDFLAGS"
+        LDFLAGS="$LDFLAGS -L$confuse_lib"
+        AC_CHECK_LIB(confuse,cfg_init,GOT_CONFUSE_LIB=yes)
+        if [[ "$GOT_CONFUSE_LIB" = "yes" ]]; then
+          CONFUSE_LIB_DIR="-L$confuse_lib"
+        else
+          LDFLAGS="$saved_LDFLAGS"
+        fi
+      else
+        AC_CHECK_LIB(confuse,cfg_init,GOT_CONFUSE_LIB=yes)
+      fi
+    else
+      AC_MSG_ERROR("Odd argument passed for confuse")
+    fi
+    ;;
+esac
+
+if [[ "x$CONFUSE_SUPPRESSED" = "xno" ]]; then
+	if [[ "x$GOT_CONFUSE_INC" = "xno" -o "x$GOT_CONFUSE_LIB" = "xno" ]]; then
+		AC_MSG_ERROR("Could not successfully find the confuse library")
+	fi
+fi
+
+CONFUSE_LIBRARY_FLAG=${CONFUSE_LIB_DIR}
+CONFUSE_INCLUDE_FLAG=${CONFUSE_INCLUDE_DIR}
+
+dnl Check that we have librsl installed
+dnl
+RSL_INCLUDE_DIR=
+RSL_LIB_DIR=
+RSL_CFLAG=
+RSL_LIB=
+GOT_RSL_INC=no
+GOT_RSL_LIB=no
+RSL_SUPPRESSED=no
+AC_ARG_WITH(rsl,[  --with-rsl=DIR	  The RSL root installation directory],
+		,withval=yes)
+case $withval in
+	yes)
+		AC_CHECK_HEADERS(rsl.h,GOT_RSL_INC=yes)
+		AC_CHECK_LIB(rsl,wsr88d_read_sweep,GOT_RSL_LIB=yes)
+		;;
+	no)
+                AC_MSG_CHECKING(for RSL library)
+		AC_MSG_RESULT(suppressed)
+		RSL_SUPPRESSED=yes
+		;;
+	*)
+    if [[ "$withval" != "" ]]; then
+      if [[ "`echo $withval | grep ','`" = "" ]]; then
+        rsl_inc=$withval/include
+        rsl_lib=$withval/lib
+      else
+        rsl_inc="`echo $withval |cut -f1 -d,`"
+        rsl_lib="`echo $withval |cut -f2 -d,`"
+      fi
+      
+      if [[ "$rsl_inc" != "" ]]; then
+        saved_CPPFLAGS="$CPPFLAGS"
+        CPPFLAGS="$CPPFLAGS -I$rsl_inc"
+        AC_CHECK_HEADERS(rsl.h,GOT_RSL_INC=yes)
+        if [[ "$GOT_RSL_INC" = "yes" ]]; then
+          RSL_INCLUDE_DIR="-I$rsl_inc"
+        else
+          CPPFLAGS="$saved_CPPFLAGS"
+        fi
+      else
+        AC_CHECK_HEADERS(rsl.h,GOT_RSL_INC=yes)
+      fi
+
+      if [[ "$rsl_lib" != "" ]]; then
+        saved_LDFLAGS="$LDFLAGS"
+        LDFLAGS="$LDFLAGS -L$rsl_lib"
+        AC_CHECK_LIB(rsl,wsr88d_read_sweep,GOT_RSL_LIB=yes)
+        if [[ "$GOT_RSL_LIB" = "yes" ]]; then
+          RSL_LIB_DIR="-L$rsl_lib"
+        else
+          LDFLAGS="$saved_LDFLAGS"
+        fi
+      else
+        AC_CHECK_LIB(rsl,wsr88d_read_sweep,GOT_RSL_LIB=yes)
+      fi
+    else
+      AC_MSG_ERROR("Odd argument passed for rsl")
+    fi
+    ;;
+esac
+
+RSL_LIBRARY_FLAG=${RSL_LIB_DIR}
+RSL_INCLUDE_FLAG=${RSL_INCLUDE_DIR}
+AC_MSG_CHECKING(for RSL installation)
+if [[ "$GOT_RSL_INC" = "yes" ]]; then
+   if [[ "$GOT_RSL_LIB" = "yes" ]]; then
+      AC_MSG_RESULT(yes)
+      RSL_CFLAG=-DRSL
+      RSL_LIB=-lrsl
+   else
+      AC_MSG_RESULT(no)
+   fi
+else
+   AC_MSG_RESULT(no)
+fi
+
+dnl First verify that we have a proper rave installation. We can not live without it
+dnl
+RAVE_ROOT_DIR=
+RAVE_INCLUDE_FLAG=
+RAVE_LIB_FLAG=
+AC_ARG_WITH(rave,[  --with-rave=ROOT	  The RAVE root installation directory],
+     ,withval=yes)
+case $withval in
+  no)
+    AC_MSG_ERROR(You cannot remove dependencies to RAVE);
+    ;;
+  *)
+    AC_MSG_CHECKING(for RAVE installation)
+    TMPDIR=
+    if [[ "yes" = "$withval" ]]; then
+      TMPFIL=`python -c "import _rave; print eval(\"_rave.__\"+\"file__\")" 2>&1 | head -1`
+      if [[ -f "$TMPFIL" ]]; then
+        TMPDIR=`echo "$TMPFIL" | sed -e"s/\/Lib\/_rave\.so//"`
+      fi
+    else
+      if [[ -d "$withval" -a -f "$withval/Lib/_rave.so" ]]; then
+        TMPDIR=$withval
+      fi
+    fi
+    if [[ "$TMPDIR" = "" ]]; then
+      AC_MSG_RESULT(not found)
+    else
+      AC_MSG_RESULT(found)
+      RAVE_ROOT_DIR=$TMPDIR
+    fi    
+    ;;
+esac
+
+if [[ "$RAVE_ROOT_DIR" = "" ]]; then
+  AC_MSG_ERROR("Could not identify a RAVE installation")
+fi
+
+AC_MSG_CHECKING(existance of RAVE build configuration)
+if [[ -f "$RAVE_ROOT_DIR/mkf/def.mk" ]]; then
+  RAVE_INCLUDE_FLAG=-I$RAVE_ROOT_DIR/include
+  RAVE_LIB_FLAG=-L$RAVE_ROOT_DIR/lib
+  AC_MSG_RESULT(found)
+else
+  AC_MSG_RESULT(not found);
+  AC_MSG_FAILURE(The RAVE installation does not contain def.mk. Is this an old installation);
+fi
+
+dnl Now we should extract some variables from raves def.mk file to give user a possibility to change
+dnl then when necessary
+AC_MSG_CHECKING(for RAVE cc compiler)
+RAVECC=`cat $RAVE_ROOT_DIR/mkf/def.mk | sed -n "/^CC=/p" | sed -n -e"s/^CC=[[ \t]]*\(.*\)/\1/p"`
+AC_MSG_RESULT($RAVECC)
+
+AC_MSG_CHECKING(for RAVE cc options)
+RAVECCOPTS=`cat $RAVE_ROOT_DIR/mkf/def.mk | sed -n "/^OPTS=/p" | sed -n -e"s/^OPTS=[[ 	]]*\(.*\)/\1/p"`
+AC_MSG_RESULT($RAVECCOPTS)
+
+dnl Remove strict prototype from cc options
+dnl
+AC_MSG_CHECKING(for cpp options)
+CPPOPTS=`echo "$RAVECCOPTS" | sed -e "s/-Wstrict-prototypes//"`
+AC_MSG_RESULT($CPPOPTS)
+
+AC_MSG_CHECKING(for RAVE ld flags)
+RAVELDFLAGS=`cat $RAVE_ROOT_DIR/mkf/def.mk | sed -n "/^LDFLAGS=/p" | sed -n -e"s/^LDFLAGS=[[ 	]]*\(.*\)/\1/p"`
+AC_MSG_RESULT($RAVELDFLAGS)
+
+AC_MSG_CHECKING(for RAVE shared flag)
+RAVECCSHARED=`cat $RAVE_ROOT_DIR/mkf/def.mk | sed -n "/^CCSHARED=/p" | sed -n -e"s/^CCSHARED=[[ 	]]*\(.*\)/\1/p"`
+AC_MSG_RESULT($RAVECCSHARED)
+
+AC_MSG_CHECKING(for Python include flag)
+PYTHON_INCLUDE_FLAG=`cat $RAVE_ROOT_DIR/mkf/def.mk | sed -n "/^INCLUDE_PYTHON=/p" | sed -n -e"s/^INCLUDE_PYTHON=[[ 	]]*\(.*\)/\1/p"`
+AC_MSG_RESULT($INCLUDE_PYTHON)
+
+AC_MSG_CHECKING(for numpy include flag)
+NUMPY_INCLUDE_FLAG=`cat $RAVE_ROOT_DIR/mkf/def.mk | sed -n "/^NUMPY_INCLUDE_DIR=/p" | sed -n -e"s/^NUMPY_INCLUDE_DIR=[[ 	]]*\(.*\)/\1/p"`
+AC_MSG_RESULT($PROJ_INCLUDE_FLAG)
+
+AC_MSG_CHECKING(for proj include flag used by RAVE)
+PROJ_INCLUDE_FLAG=`cat $RAVE_ROOT_DIR/mkf/def.mk | sed -n "/^PROJ_INCLUDE_DIR=/p" | sed -n -e"s/^PROJ_INCLUDE_DIR=[[ 	]]*\(.*\)/\1/p"`
+AC_MSG_RESULT($PROJ_INCLUDE_FLAG)
+
+AC_MSG_CHECKING(for proj library flag used by RAVE)
+PROJ_LIBRARY_FLAG=`cat $RAVE_ROOT_DIR/mkf/def.mk | sed -n "/^PROJ_LIB_DIR=/p" | sed -n -e"s/^PROJ_LIB_DIR=[[ 	]]*\(.*\)/\1/p"`
+AC_MSG_RESULT($PROJ_INCLUDE_FLAG)
+
+AC_MSG_CHECKING(for expat include flag used by RAVE)
+EXPAT_INCLUDE_FLAG=`cat $RAVE_ROOT_DIR/mkf/def.mk | sed -n "/^EXPAT_INCLUDE_DIR=/p" | sed -n -e"s/^EXPAT_INCLUDE_DIR=[[ 	]]*\(.*\)/\1/p"`
+AC_MSG_RESULT($EXPAT_INCLUDE_FLAG)
+
+AC_MSG_CHECKING(for expat library flag used by RAVE)
+EXPAT_LIBRARY_FLAG=`cat $RAVE_ROOT_DIR/mkf/def.mk | sed -n "/^EXPAT_LIB_DIR=/p" | sed -n -e"s/^EXPAT_LIB_DIR=[[ 	]]*\(.*\)/\1/p"`
+AC_MSG_RESULT($EXPAT_INCLUDE_FLAG)
+
+AC_MSG_CHECKING(if expat is supressed)
+EXPAT_SUPPRESSED=`cat $RAVE_ROOT_DIR/mkf/def.mk | sed -n "/^EXPAT_SUPPRESSED=/p" | sed -n -e"s/^EXPAT_SUPPRESSED=[[ 	]]*\(.*\)/\1/p"`
+AC_MSG_RESULT($EXPAT_SUPPRESSED)
+
+AC_MSG_CHECKING(for hlhdf include flag used by RAVE)
+HLHDF_INCLUDE_FLAG=-I`cat $RAVE_ROOT_DIR/mkf/def.mk | sed -n "/^HLHDF_INCLUDE_DIR=/p" | sed -n -e"s/^HLHDF_INCLUDE_DIR=[[ 	]]*\(.*\)/\1/p"`
+AC_MSG_RESULT($HLHDF_INCLUDE_FLAG)
+
+AC_MSG_CHECKING(for hlhdf library flag used by RAVE)
+HLHDF_LIBRARY_FLAG=-L`cat $RAVE_ROOT_DIR/mkf/def.mk | sed -n "/^HLHDF_LIB_DIR=/p" | sed -n -e"s/^HLHDF_LIB_DIR=[[ 	]]*\(.*\)/\1/p"`
+AC_MSG_RESULT($HLHDF_LIBRARY_FLAG)
+
+AC_MSG_CHECKING(for hlhdf config file)
+HLHDF_MK_FILE=`cat $RAVE_ROOT_DIR/mkf/def.mk | sed -n "/^HLHDF_HLDEF_MK_FILE=/p" | sed -n -e"s/^HLHDF_HLDEF_MK_FILE=[[ 	]]*\(.*\)/\1/p"`
+AC_MSG_RESULT($HLHDF_MK_FILE)
+
+AC_MSG_CHECKING(for hlhdf ld shared)
+HLHDFLDSHARED=`cat $HLHDF_MK_FILE | sed -n "/^LDSHARED=/p" | sed -n -e"s/^LDSHARED=[[ 	]]*\(.*\)/\1/p"`
+AC_MSG_RESULT($HLHDFLDSHARED)
+
+AC_MSG_CHECKING(for g++ ld shared options)
+LDCPPSHARED=`echo "$HLHDFLDSHARED" | awk '{$1=""}1'`
+AC_MSG_RESULT($LDCPPSHARED)
+
+
+AC_MSG_CHECKING(for hdf5 software used by hlhdf)
+HLHDF_HDF5_LIB=`cat $HLHDF_MK_FILE | sed -n "/^HDF5_LIBDIR=/p" | sed -n -e"s/^HDF5_LIBDIR=[[ 	]]*\(.*\)/\1/p"`
+AC_MSG_RESULT($HLHDF_HDF5_LIB)
+
+AC_MSG_CHECKING(for zlib software used by hlhdf)
+HLHDF_ZLIB_LIB=`cat $HLHDF_MK_FILE | sed -n "/^ZLIB_LIBDIR=/p" | sed -n -e"s/^ZLIB_LIBDIR=[[ 	]]*\(.*\)/\1/p"`
+AC_MSG_RESULT($HLHDF_ZLIB_LIB)
+
+AC_MSG_CHECKING(for szlib software used by hlhdf)
+HLHDF_SZLIB_LIB=`cat $HLHDF_MK_FILE | sed -n "/^SZLIB_LIBDIR=/p" | sed -n -e"s/^SZLIB_LIBDIR=[[ 	]]*\(.*\)/\1/p"`
+AC_MSG_RESULT($HLHDF_SZLIB_LIB)
+
+dnl Generate the ld library printout
+dnl
+LD_PRINTOUT=$prefix/lib
+if [[ "$RAVE_LIB_FLAG" != "" ]]; then
+  LD_PRINTOUT=$LD_PRINTOUT:`echo "$RAVE_LIB_FLAG" | sed -e"s/[[ \t]]*-L//"`
+fi
+
+if [[ "$HLHDF_LIBRARY_FLAG" != "" ]]; then
+  LD_PRINTOUT=$LD_PRINTOUT:`echo "$HLHDF_LIBRARY_FLAG" | sed -e"s/[[ \t]]*-L//"`
+fi
+
+if [[ "$HLHDF_HDF5_LIB" != "" ]]; then
+  LD_PRINTOUT=$LD_PRINTOUT:`echo "$HLHDF_HDF5_LIB" | sed -e"s/[[ \t]]*-L//"`
+fi
+
+if [[ "$PROJ_LIB_FLAG" != "" ]]; then
+  LD_PRINTOUT=$LD_PRINTOUT:`echo "$PROJ_LIB_FLAG" | sed -e"s/[[ \t]]*-L//"`
+fi
+
+if [[ "$EXPAT_LIBRARY_FLAG" != "" ]]; then
+  LD_PRINTOUT=$LD_PRINTOUT:`echo "$EXPAT_LIBRARY_FLAG" | sed -e"s/[[ \t]]*-L//"`
+fi
+
+if [[ "$HLHDF_ZLIB_LIB" != "" ]]; then
+  LD_PRINTOUT=$LD_PRINTOUT:`echo "$HLHDF_ZLIB_LIB" | sed -e"s/[[ \t]]*-L//"`
+fi
+
+if [[ "$HLHDF_SZLIB_LIB" != "" ]]; then
+  LD_PRINTOUT=$LD_PRINTOUT:`echo "$HLHDF_SZLIB_LIB" | sed -e"s/[[ \t]]*-L//"`
+fi
+
+AC_SUBST(RAVE_ROOT_DIR)
+AC_SUBST(RAVE_INCLUDE_FLAG)
+AC_SUBST(RAVE_LIB_FLAG)
+AC_SUBST(RAVECC)
+AC_SUBST(RAVECCOPTS)
+AC_SUBST(RAVELDFLAGS)
+AC_SUBST(RAVECCSHARED)
+AC_SUBST(PYTHON_INCLUDE_FLAG)
+AC_SUBST(NUMPY_INCLUDE_FLAG)
+AC_SUBST(PROJ_INCLUDE_FLAG)
+AC_SUBST(PROJ_LIBRARY_FLAG)
+AC_SUBST(EXPAT_INCLUDE_FLAG)
+AC_SUBST(EXPAT_LIBRARY_FLAG)
+AC_SUBST(EXPAT_SUPPRESSED)
+AC_SUBST(HLHDF_INCLUDE_FLAG)
+AC_SUBST(HLHDF_LIBRARY_FLAG)
+AC_SUBST(HLHDFLDSHARED)
+AC_SUBST(CONFUSE_INCLUDE_FLAG)
+AC_SUBST(CONFUSE_LIBRARY_FLAG)
+AC_SUBST(RSL_INCLUDE_FLAG)
+AC_SUBST(RSL_LIBRARY_FLAG)
+AC_SUBST(RSL_CFLAG)
+AC_SUBST(RSL_LIB)
+AC_SUBST(LD_PRINTOUT)
+AC_SUBST(LD_PRINTOUT)
+
+AC_CONFIG_FILES(def.mk)
+# lib/config.h)
+AC_OUTPUT
